--- conflicted
+++ resolved
@@ -138,7 +138,6 @@
     }
   }
 
-<<<<<<< HEAD
   useEventListener(target, 'keydown', (e: KeyboardEvent) => {
     updateRefs(e, true)
     return onEventFired(e)
@@ -147,22 +146,10 @@
     updateRefs(e, false)
     return onEventFired(e)
   }, { passive })
-=======
-  if (target) {
-    useEventListener(target, 'keydown', (e: KeyboardEvent) => {
-      updateRefs(e, true)
-      return onEventFired(e)
-    }, { passive })
-    useEventListener(target, 'keyup', (e: KeyboardEvent) => {
-      updateRefs(e, false)
-      return onEventFired(e)
-    }, { passive })
 
-    // #1350
-    useEventListener('blur', reset, { passive: true })
-    useEventListener('focus', reset, { passive: true })
-  }
->>>>>>> 27fbca9b
+  // #1350
+  useEventListener('blur', reset, { passive: true })
+  useEventListener('focus', reset, { passive: true })
 
   const proxy = new Proxy(
     refs,
